# Plex Updater Bot

### 🎥 Keep Your Plex Library in Sync with Telegram Notifications!
The Plex Updater Bot is a Python-based Telegram bot designed to automatically monitor your local Plex media folders for changes. It detects new movies/series added and existing ones removed, fetches rich metadata (like plot, genre, year, poster) from OMDb, and sends real-time notifications directly to your Telegram chat. It also provides interactive commands to query your library and runs robustly as a Windows Service.

Say goodbye to manually checking your Plex library for new content!

### ✨ Features
- **Automated Folder Monitoring:** Scans specified local directories for new and removed media folders.
- **Real-time Telegram Notifications:**
    - Sends rich alerts with title, year, genre, plot summary, and poster image for new content.
    - Notifies you when media is removed.
    - Supports configurable "no change" messages.
    - Handles long messages by splitting them into parts.
    - All messages are beautifully formatted using Telegram's Markdown V2.

- **OMDb Metadata Integration:** Automatically fetches comprehensive movie/series metadata (plot, genre, poster URL, IMDb ID) using the OMDb API.
- **Local Poster Management:** Downloads and stores movie/series posters locally, and cleans them up when media is removed.
- **Persistent Data Storage:** Uses 'folder_list.json' to track folder states and 'media_metadata.json' to cache OMDb data, ensuring continuity between runs.

- **Interactive Telegram Commands:**
    - '/start': Greets you and provides a custom keyboard menu for easy navigation.
    - '/help': Displays a list of all available commands.
    - '/status': Shows the bot's last scan time, total unique items, and a detailed breakdown of folders per monitored path.
    - '/update': Manually triggers an immediate scan for changes.
    - '/search <query>': Search for movies/series by title (supports partial matches, e.g., '/search China').
    - '/recent <number>': Lists the 'N' most recently added items (e.g., '/recent 5').
- **Telegram Heartbeat:** A configurable feature that sends periodic "I'm alive!" messages to confirm the bot is running and connected.
- **Windows Service Deployment:** Configured to run reliably in the background as a Windows Service using NSSM, ensuring automatic startup and crash recovery.

### ⚙️ How It Works
1. **Initialization:** The bot starts, loads configuration from 'config.json', and sets up logging.
2. **Scanning:** It periodically (or on manual '/update') scans your configured media folders.
3. **Comparison:** It compares the current state of your folders with the last saved state ('folder_list.json').
4. **Metadata & Posters:** For any new folders, it parses the folder name to extract title and year, queries the OMDb API for metadata, and downloads the corresponding poster. This data is cached in 'media_metadata.json'.
5. **Notifications:** Based on detected changes (additions or removals), it constructs rich Telegram messages (with posters for new content) and sends them to your designated chat.
6. **Persistence:** The updated folder state and media metadata cache are saved back to their respective JSON files for the next run.
7.**Heartbeat:** If enabled, a periodic message is sent to confirm the bot's operational status.
8. **Service Mode:** NSSM ensures the Python script runs continuously in the background, handles restarts, and redirects output to dedicated logs.

### 🚀 Getting Started
Follow these steps to set up and run your Plex Updater Bot.

#### Prerequisites
    - Before you begin, ensure you have the following:
    - **Python 3.8+:** Download from python.org.
    - **Telegram Bot Token:** Create a new bot by chatting with @BotFather on Telegram.
    - **Telegram Group Chat ID:** Add your bot to a Telegram group. Then, send /id to @RawDataBot in that group to get its chat ID (it will be a negative number, e.g., -1234567890).
    - **OMDb API Key:** Get a free API key from OMDb API.
    - **NSSM (Non-Sucking Service Manager):** Download the latest stable release from nssm.cc/download. Extract the '.zip' file to a convenient location (e.g., 'C:\NSSM').

1. **Project Setup**
    1. **Create Project Directory:** Create a dedicated folder for your bot, e.g., 'C:\Scripts\Plex_Updater'.
    2. **Download Files:** Place all the bot's Python script files ('main.py', 'config_manager.py', 'telegram_notifier.py', 'media_scraper.py', 'telegram_bot_handler.py') into this directory.
    3. **Install Python Dependencies:** Open a command prompt or PowerShell, navigate to your project directory, and run:

    '''pip install python-telegram-bot aiohttp'''

2. **Configuration** ('config.json')
Create a file named 'config.json' in your project directory ('C:\Scripts\Plex_Updater') with the following content. **Remember to replace the placeholder values with your actual tokens, IDs, and paths.**

'''{
    "monitored_folders": [
        "Z:\\MOVIES",
        "Z:\\TV_Series"
    ],
    "app_settings": {
        "log_file": "plex_updater.log",
        "folder_list_file": "folder_list.json",
        "max_telegram_message_length": 4000,
        "send_no_change_message": false,
        "heartbeat_enabled": true,
        "heartbeat_interval_hours": 6
    },
    "telegram": {
        "bot_token": "YOUR_BOT_TOKEN_HERE",
        "chat_id": "YOUR_GROUP_CHAT_ID_HERE"
    },
    "omdb_api": {
        "api_key": "YOUR_OMDB_API_KEY_HERE",
        "posters_directory": "posters"
    }
}'''

    - 'monitored_folders': List the absolute paths to your Plex media folders. Use double backslashes ('\\') for Windows paths.
    - 'bot_token': Your Telegram bot's API token.
    - 'chat_id': The ID of your Telegram group chat (must be negative).
    - 'api_key': Your OMDb API key.
    - 'heartbeat_enabled': Set to 'true' to enable periodic heartbeat messages.
    - 'heartbeat_interval_hours': Frequency of heartbeat messages in hours.
    - 'posters_directory': Name of the subfolder where posters will be saved (e.g., C:\Scripts\Plex_Updater\posters).

3. Create Batch File ('start_bot.bat')
Create a file named 'start_bot.bat' in your project directory ('C:\Scripts\Plex_Updater') with the following content. **Customize the paths to match your system.**

'''@echo off
REM Change directory to where your main.py script is located
cd "C:\Scripts\Plex_Updater"

REM Activate your Python virtual environment if you are using one:
REM For example: "C:\path\to\your\venv\Scripts\activate.bat"
REM If you are not using a venv, you can comment out or remove the line below:
REM call "C:\path\to\your\venv\Scripts\activate.bat"

REM Run your main.py script
"C:\Program Files\Python311\python.exe" main.py'''

- 'cd "C:\Scripts\Plex_Updater"': **Crucial**: Change this to your actual project directory.
- '"C:\Program Files\Python311\python.exe"': **Crucial**: Change this to the full path to your Python executable ('python.exe'). You can find this by typing 'where python' in your command prompt.
- **Virtual Environment (Optional)**: If you use a virtual environment, uncomment the 'call' line and provide the correct path to its 'activate.bat' file.

4. **Install as Windows Service (NSSM)**
This step allows the bot to run continuously in the background.

    1. **Open Command Prompt as Administrator:** Search for 'cmd', right-click, and select "Run as administrator."
    2. **Navigate to NSSM:** In the command prompt, 'cd' into the 'win64' (or 'win32') folder where you extracted NSSM.

        '''cd "C:\NSSM\nssm-2.24\win64"'''

        (Adjust path to your NSSM location)

    3. **Install the Service:** Run the NSSM installer GUI:

        '''.\nssm install PlexUpdaterBot'''

    4. **Configure NSSM GUI:**
        - **Application Tab:**
            - Path: Select your 'start_bot.bat' file (e.g., 'C:\Scripts\Plex_Updater\start_bot.bat').
            - Startup directory: This should auto-populate.
        - **Details Tab:**
            - Display name: 'Plex Updater Bot'
            - Description: 'Monitors Plex media folders and sends Telegram notifications for changes.'
            - Startup type: 'Automatic'
        - **Log On Tab:** 'Local System account'
        - **Exit Actions Tab:**
            - Restart Action: 'Restart Application'
            - Delay: '1000' (1 second)
        - **I/O Tab:**
            - Output (stdout): 'C:\Scripts\Plex_Updater\bot_output.log'
            - Error (stderr): 'C:\Scripts\Plex_Updater\bot_error.log'
        - Leave other tabs as default.
    5. **Click "Install Service"**. You should see a success message.

5. **Start the Service**
    1. **Open Windows Services Manager:** Press 'Win + R', type 'services.msc', and press Enter.
    2. **Find your service:** Locate 'Plex Updater Bot' in the list.
    3. **Start the service:** Right-click on 'Plex Updater Bot' and select 'Start'. The status should change to "Running."

🤖 **Bot Usage**
Once the service is running, interact with your bot in your Telegram group:
    - '/start': Get a welcome message and a convenient custom keyboard menu.
    - '/help': See a list of all commands and their usage.
    - '/update': Manually trigger an immediate scan of your monitored folders. The bot will send notifications if new content or removals are detected.
    - '/status': Get a summary of the bot's current status, including the last scan time and a breakdown of items per monitored folder.
    - '/search' <query>': Search for media in your library by title. Example: '/search China' (will find "Big Trouble in Little China").
    - '/recent <number>': List the most recently added items. Example: '/recent 3' to see the top 3.

📁 **Project Structure**
Plex_Updater/

├── main.py

├── config_manager.py

├── telegram_notifier.py

├── media_scraper.py

├── telegram_bot_handler.py

├── config.json

├── start_bot.bat

├── plex_updater.log       (Generated by bot)

├── folder_list.json       (Generated by bot)

├── media_metadata.json    (Generated by bot)

├── posters/               (Generated by bot, stores downloaded posters)

├── bot_output.log         (Generated by NSSM)

└── bot_error.log          (Generated by NSSM)


⚠️ **Troubleshooting**
- **Bot not responding / Service not starting:**
<<<<<<< HEAD
    - Check 'services.msc:' Is 'Plex Updater Bot' running? Try restarting it.
    - Examine 'bot_error.log' and 'bot_output.log' for errors from the service wrapper.
    - Check 'plex_updater.log' for Python script-level errors.
    - Verify all paths in 'config.json' and 'start_bot.bat' are correct.
    - Ensure Python dependencies are installed ('pip list').
=======
    - Check (services.msc): Is Plex Updater Bot running? Try restarting it.
    - Examine bot_error.log and bot_output.log for errors from the service wrapper.
    - Check plex_updater.log for Python script-level errors.
    - Verify all paths in config.json and start_bot.bat are correct.
    - Ensure Python dependencies are installed (pip list).
>>>>>>> 7e904bee

- **Telegram messages not sending:**
    - Verify 'bot_token' and 'chat_id' in 'config.json' are correct.
    - Check 'plex_updater.log' for "Failed to send Telegram message" errors.
    - Ensure your bot has permission to send messages in the group.
    - '/recent' **or** '/search' **return "empty data" / "no results":**
    - Ensure you have run '/update' at least once after starting the bot. The bot needs to scan your folders and populate 'media_metadata.json' before these commands can find data.
    - Check if 'media_metadata.json' exists and contains data.

- **Markdown V2 parsing errors** ('Can't parse entities: character 'X' is reserved...'):
    - This indicates a special Markdown V2 character was not properly escaped ('\X)'. While efforts have been made to escape all dynamic content, review the message construction in 'telegram_bot_handler.py' if new errors appear.

- **OMDb API issues:**
    - Check 'plex_updater.log' for "Failed to fetch metadata from OMDb" errors.
    - Verify your 'omdb_api_key' in 'config.json' is correct and active.
    - Ensure your server has internet access to 'http://www.omdbapi.com/'.

💡 **Future Enhancements**
- **Advanced Error Handling:** Implement more specific error alerts for critical failures.
- **Telegram-based Configuration:** Allow changing some 'config.json' settings directly via bot commands.
- **User Whitelisting:** Restrict bot command access to specific Telegram user IDs.
- **Enriched Output:** Add more metadata fields (e.g., IMDb rating, director, actors) to search and recent results.
- Media Type Filtering: Allow filtering search/recent results by "movie" or "series".
- **"What's New Since My Last Check?":** A command to show only items added since the user's last personal query.
- **Web Dashboard:** Develop a simple local web interface for monitoring and control.
- **Database Integration:** Migrate from JSON files to a lightweight database (e.g., SQLite) for data storage.

This README provides a complete guide for anyone looking to set up, use, or understand your Plex Updater Bot.<|MERGE_RESOLUTION|>--- conflicted
+++ resolved
@@ -187,19 +187,11 @@
 
 ⚠️ **Troubleshooting**
 - **Bot not responding / Service not starting:**
-<<<<<<< HEAD
-    - Check 'services.msc:' Is 'Plex Updater Bot' running? Try restarting it.
-    - Examine 'bot_error.log' and 'bot_output.log' for errors from the service wrapper.
-    - Check 'plex_updater.log' for Python script-level errors.
-    - Verify all paths in 'config.json' and 'start_bot.bat' are correct.
-    - Ensure Python dependencies are installed ('pip list').
-=======
-    - Check (services.msc): Is Plex Updater Bot running? Try restarting it.
+    - Check services.msc: Is Plex Updater Bot running? Try restarting it.
     - Examine bot_error.log and bot_output.log for errors from the service wrapper.
     - Check plex_updater.log for Python script-level errors.
     - Verify all paths in config.json and start_bot.bat are correct.
     - Ensure Python dependencies are installed (pip list).
->>>>>>> 7e904bee
 
 - **Telegram messages not sending:**
     - Verify 'bot_token' and 'chat_id' in 'config.json' are correct.
